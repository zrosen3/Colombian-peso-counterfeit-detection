import tensorflow as tf
import matplotlib.pyplot as plt
import seaborn as sns
from sklearn import metrics
import numpy as np



def LoadData(image_size: tuple = (480, 640), seed: int = 1234, ds_num: int = 1, color: str = "rgb", shuffle = True, batch_size = 32) -> tuple:
    """
    Load all the images in the given dataset folder. Since all the images in the
    dataset are already split in separate folders, this function
    will extract each and return them as a tuple of `tf.data.Dataset`, along with
    a list of the class names.

    Args:
        image_size: size the images will be processed into (h,w) 
            (default = (480,640))
        seed: random seed to shuffle the dataset with. Use `None` if do not need reproducibility
        . (default = 1234)
        ds_num: the dataset number corrisponding to the folder to extract the
            dataset from. (ex. 1 = "ds1") (default = 1)
        color: the color to process the images as. ("rgb", "rgba", "grayscale)
            (default = "rbg")
        shuffle: Whether or not to shuffle the dataset.
        batch_size: Default batch size for loading in the datasets, default is 32.
    Returns:
        `tuple[tf.data.Dataset, tf.data.Dataset, tf.data.Dataset, list[string]]`
        where it is (Train, Test, Validation, and class names) respectively
    """
    train_ds = tf.keras.utils.image_dataset_from_directory(
        f"../Data/Original/ds{ds_num}/Train/",
        image_size=image_size,
        color_mode=color,
        seed=seed,
        shuffle = shuffle,
        batch_size = batch_size
    )
    test_ds = tf.keras.utils.image_dataset_from_directory(
        f"../Data/Original/ds{ds_num}/Test/",
        image_size=image_size,
        color_mode=color,
        seed=seed,
        shuffle = shuffle, 
        batch_size = batch_size
    )
    validation_ds = tf.keras.utils.image_dataset_from_directory(
        f"../Data/Original/ds{ds_num}/Validation/",
        image_size=image_size,
        color_mode=color,
        seed=seed,
        shuffle = shuffle,
        batch_size = batch_size 
    )
    return (train_ds, test_ds, validation_ds, train_ds.class_names)

def PeakData(dataset: tf.data.Dataset,
             class_names: list,
             nrows: int = 3,
             ncols: int = 3,
             prediction_labels: list = None
            ) -> None:
    """
    Displays the images in the given dataset. If predictions are given, it will
    say in the title what the prediction was vs the what it actually is.

    Args:
        dataset: the dataset to view some images from
        class_names: list of the names of the classifications
        nrows: number of rows to display (default = 3)
        ncols: number of columns to display (default = 3)
        prediction_labels: list of the predictions. If None, it won't be used
            (default = None)
    """
    for images, labels in dataset.take(1):
        for i in range(nrows * ncols):
            plt.subplot(nrows, ncols, i + 1)
            plt.imshow(images[i].numpy().astype("uint8"))
            plt.title(class_names[labels[i]] if prediction_labels == None else f"pred: {class_names[prediction_labels[i]]} | actual: {class_names[labels[i]]}")
            plt.axis("off")
    plt.show()

def ExtractLabels(dataset: tf.data.Dataset) -> list:
    """
    Take the given dataset and return a list of its labels. This can take some
    time, try to store results into a variable when you can.

    Args:
        dataset: the dataset to extract labels from
    
    Returns:
        `list[int]` - list of the labels in the dataset
    """
    return list(
        dataset.map(lambda _,y: y)
            .flat_map(tf.data.Dataset.from_tensor_slices)
            .as_numpy_iterator()
    )

def ConfusionMatrix(class_names: list, true_labels: list, predicted_labels: list) -> None:
    """
    Displays a confusion matrix for the predictions.

    Args:
        class_names: list of the classification names
        true_labels: labels of the dataset that was tested
        predicted_labels: list of the predictions made
    """
    # Create a confusion matrix as a 2D array.
    confusion_matrix = tf.math.confusion_matrix(true_labels, predicted_labels)

    # Use a heatmap plot to display it.
    ax = sns.heatmap(
        confusion_matrix, 
        annot=True, 
        fmt='.3g', 
        cmap='Blues',
        xticklabels=class_names,
        yticklabels=class_names,
        cbar=False
    )

    # Add axis labels.
    ax.set(xlabel='Predicted Label', ylabel='True Label')
    plt.show()


def EvaluateModel(model: tf.keras.Sequential, test_ds: tf.data.Dataset, history: tf.keras.callbacks.History) -> None:
    """
    Take the model and plot the training accuracy and validation accuracy. Also,
    Perform a evaluation on the test data and print the loss and accuracy.
    Args:
        model: the model to test
        test_ds: the test dataset to evaluate the model with
        history: the history from fitting the model
    Returns:
        Tuple[float, float, float]
        (Train accuracy, Validation accuracy, Test accuracy)
    """
    # plt.plot(history.history['accuracy'], label='accuracy')
    # plt.plot(history.history['val_accuracy'], label = 'val_accuracy')
    # plt.xlabel('Epoch')
    # plt.ylabel('Accuracy')
    # plt.ylim([0.5, 1])
    # plt.legend(loc='lower right')
    # plt.show()
    hist = history.history
    x_arr = np.arange(len(hist['loss'])) + 1

    fig = plt.figure(figsize=(12, 4))
    ax = fig.add_subplot(1, 2, 1)
    ax.plot(x_arr, hist['loss'], '-o', label='Train loss')
    ax.plot(x_arr, hist['val_loss'], '--<', label='Validation loss')
    ax.legend(fontsize=15)
    ax.set_xlabel('Epoch', size=15)
    ax.set_ylabel('Loss', size=15)

    ax = fig.add_subplot(1, 2, 2)
    ax.plot(x_arr, hist['accuracy'], '-o', label='Train acc.')
    ax.plot(x_arr, hist['val_accuracy'], '--<', label='Validation acc.')
    ax.legend(fontsize=15)
    ax.set_xlabel('Epoch', size=15)
    ax.set_ylabel('Accuracy', size=15)
    plt.show()

    test_loss, test_acc = model.evaluate(test_ds, verbose=2)
    print(f"Test loss: {test_loss} | Test accuracy: {test_acc}")
    return hist['accuracy'][-1], hist['val_accuracy'][-1], test_acc


def ExtractPredictions(model: tf.keras.Sequential, test_ds: tf.data.Dataset) -> tuple:
    """
    Extract prediction and test vectors from tensorflow dataset
    Args:
        model: the model to test
        test_ds: the test dataset to evaluate the model with 
    """
    y_pred_probs = []
    y_test = []
    for batch in test_ds.as_numpy_iterator():
        x_batch, y_batch = batch
        y_pred_batch = model.predict(x_batch, verbose = 0)
        y_pred_probs.append(y_pred_batch)
        y_test.append(y_batch)
    y_pred_probs = np.concatenate(y_pred_probs, axis=0)
    y_pred = np.argmax(y_pred_probs, axis=1)
    y_test = np.concatenate(y_test, axis=0)
    return (y_pred_probs, y_pred, y_test)
    
def PrecisionRecallScores (y_test:np.array, y_pred:np.array) -> None:
    """
    Calculate precision, recall, and F1 score on the test dataset.
    Micro averaged precision: calculate precision/recall for all classes, take average. 
    Treats all classes equally, gives idea of overall performance.
    Macro averaged precision: calculate class wise TP and FN, use to calculate overall precision and recall. 
    Better for evaluating the model's performance across each class separately. 
    Since our classes are balanced, we will use macro averaging.
    F1 score is the harmonic mean of precision and recall

    Args:
        y_test: the array of actual class values
        y_pred: the array of predicted class values
    """       
    
    #Calculate macro averaged precision and recall
    macro_averaged_precision = metrics.precision_score(y_test, y_pred, average = 'macro')
    macro_averaged_recall = metrics.recall_score(y_test, y_pred, average = 'macro')
    macro_averaged_f1score = metrics.f1_score(y_test, y_pred, average = 'macro')
    
    #Print results
    print(f"Macro averaged precision score: {macro_averaged_precision}")
    print(f"Macro averaged recall score: {macro_averaged_recall}")
    print(f"Macro averaged F1 score: {macro_averaged_f1score}")

        
def AugmentImage(brightness: float = 0.0, contrast: int = 1, flip: bool = False, hue: float = 0.0, gamma: int = 1, saturation: float = 0.0):
    def AugmentImageHelper(x, y):
        aug = x
        if hue != 0.0:
            aug = tf.image.adjust_hue(aug, hue)
        if brightness != 0.0:
            aug = tf.image.adjust_brightness(aug, delta=brightness)
        if gamma != 1:
            aug = tf.image.adjust_gamma(aug, gamma=gamma)
        if contrast != 1:
            aug = tf.image.adjust_contrast(aug, contrast_factor=contrast)
        if saturation != 0.0:
            aug = tf.image.adjust_saturation(aug, saturation_factor=saturation)
        if flip:
            aug = tf.image.random_flip_left_right(aug)
        return aug, y
    return AugmentImageHelper

<<<<<<< HEAD
def individual_ROCs(y_pred_probs:np.array, y_test: np.array, y_pred: np.array, class_names: str) -> None:
=======
def individual_ROCs(y_pred_probs: np.array, y_test: np.array, y_pred: np.array) -> None:
>>>>>>> 88887370
    """
    Plots the ROC curve for each class
    Args:
        y_pred_probs: the array of class probabilities 
        y_test: the array of actual class values
        y_pred: the array of predicted class values
    """
    
    # Compute ROC curve and ROC area for each class
    n_classes = 13
    fpr = dict()
    tpr = dict()
    roc_auc = dict()
    for i in range(n_classes):
<<<<<<< HEAD
        fpr[i], tpr[i], _ = metrics.roc_curve(y_test==i, y_pred_probs[:, i])
        roc_auc[i] = metrics.auc(fpr[i], tpr[i])
    
    ##Plot the ROC curve for each class
    fig, axes  = plt.subplots(nrows = 4, ncols = 4, figsize = (16, 16))
=======
        y_test_i = (y_test == i).astype(int)
        y_pred_probs_i = y_pred_probs[:, i]
        fpr[i], tpr[i], _ = metrics.roc_curve(y_test_i, y_pred_probs_i)
        roc_auc[i] = metrics.auc(fpr[i], tpr[i])
    
    # Plot the ROC curve for each class
    plt.figure(figsize=(8, 8))
>>>>>>> 88887370
    colors = ['blue', 'green', 'red', 'cyan', 'magenta', 'yellow', 'black', 'gray', 'orange', 'brown', 'pink', 'olive', 'purple']
    for i, color in zip(range(n_classes), colors):
        row = i // 4
        col = i % 4
        ax = axes[row, col]
        ax.plot(fpr[i], tpr[i], color=color, lw=2, label = "Model ROC curve")
    
        # Plot the diagonal line representing the random classifier
        ax.plot([0, 1], [0, 1], color='navy', lw=2, linestyle='--', label='Random classifier')
    
        # Customize the plot
        ax.set_xlim([0.0, 1.0])
        ax.set_ylim([0.0, 1.05])
        ax.set_xlabel('False Positive Rate')
        ax.set_ylabel('True Positive Rate')
        ax.set_title(class_names[i])
        ax.legend(loc = "lower right")
    
<<<<<<< HEAD
    axes[3,1].set_visible(False)
    axes[3,2].set_visible(False)
    axes[3,3].set_visible(False)
    plt.subplots_adjust(hspace=0.5, wspace=0.5)
=======
    # Set plot parameters
    plt.xlim([0.0, 1.0])
    plt.ylim([0.0, 1.05])
    plt.xlabel('False Positive Rate')
    plt.ylabel('True Positive Rate')
    plt.title('Receiver Operating Characteristic Curve')
    plt.legend(loc="lower right")
>>>>>>> 88887370
    plt.show()

    
def macro_averaged_ROC(y_pred_probs:np.array, y_test: np.array, y_pred: np.array) -> None:
    """
    Plots the macro averaged ROC curve
    Args: 
        y_pred_probs: the array of class probabilities
        y_test: the array of actual class values
        y_pred: the array of predicted class values
    """

    # Calculate the ROC curve for each class separately and take the average
    n_classes = 13
    fpr = dict()
    tpr = dict()
    roc_auc = dict()
    for i in range(n_classes):
        fpr[i], tpr[i], _ = metrics.roc_curve(y_test == i, y_pred_probs[:, i])
        roc_auc[i] = metrics.auc(fpr[i], tpr[i])
    
    # Compute macro-average ROC curve and ROC area
    fpr["macro"], tpr["macro"], _ = metrics.roc_curve(y_test.ravel(), y_pred_probs.ravel())
    roc_auc["macro"] = metrics.auc(fpr["macro"], tpr["macro"])
    
    # Plot the ROC curve
    plt.figure(figsize=(8, 8))
    plt.plot(fpr["macro"], tpr["macro"],
             label='macro-average ROC curve (area = {0:0.2f})'
                   ''.format(roc_auc["macro"]),
             color='navy', linestyle='-', linewidth=2)
    
    colors = ['aqua', 'darkorange', 'cornflowerblue', 'green']
    for i, color in zip(range(n_classes), colors):
        plt.plot(fpr[i], tpr[i], color=color, lw=2,
                 label='ROC curve of class {0} (area = {1:0.2f})'
                 ''.format(i, roc_auc[i]))
    
    plt.plot([0, 1], [0, 1], 'k--')

def precision_recall_metrics(model: tf.keras.Sequential, test_ds: tf.data.Dataset, class_names:str) -> None:
    """
    Runs functions for calculating and visualizating precision and recall
    Args:
        model: the model to test
        test_ds: the test dataset to evaluate the model with 
    """
    y_pred_probs, y_test, y_pred, class_names = ExtractPredictions(model, test_ds)
    PrecisionRecallScores(y_test, y_pred)
    ConfusionMatrix(class_names, y_test, y_pred)
    individual_ROCs(class_names, y_pred_probs, y_test, y_pred)
    macro_averaged_ROC(y_pred_probs, y_test, y_pred)
    

    
<|MERGE_RESOLUTION|>--- conflicted
+++ resolved
@@ -231,11 +231,7 @@
         return aug, y
     return AugmentImageHelper
 
-<<<<<<< HEAD
 def individual_ROCs(y_pred_probs:np.array, y_test: np.array, y_pred: np.array, class_names: str) -> None:
-=======
-def individual_ROCs(y_pred_probs: np.array, y_test: np.array, y_pred: np.array) -> None:
->>>>>>> 88887370
     """
     Plots the ROC curve for each class
     Args:
@@ -250,21 +246,11 @@
     tpr = dict()
     roc_auc = dict()
     for i in range(n_classes):
-<<<<<<< HEAD
         fpr[i], tpr[i], _ = metrics.roc_curve(y_test==i, y_pred_probs[:, i])
         roc_auc[i] = metrics.auc(fpr[i], tpr[i])
     
     ##Plot the ROC curve for each class
     fig, axes  = plt.subplots(nrows = 4, ncols = 4, figsize = (16, 16))
-=======
-        y_test_i = (y_test == i).astype(int)
-        y_pred_probs_i = y_pred_probs[:, i]
-        fpr[i], tpr[i], _ = metrics.roc_curve(y_test_i, y_pred_probs_i)
-        roc_auc[i] = metrics.auc(fpr[i], tpr[i])
-    
-    # Plot the ROC curve for each class
-    plt.figure(figsize=(8, 8))
->>>>>>> 88887370
     colors = ['blue', 'green', 'red', 'cyan', 'magenta', 'yellow', 'black', 'gray', 'orange', 'brown', 'pink', 'olive', 'purple']
     for i, color in zip(range(n_classes), colors):
         row = i // 4
@@ -283,20 +269,10 @@
         ax.set_title(class_names[i])
         ax.legend(loc = "lower right")
     
-<<<<<<< HEAD
     axes[3,1].set_visible(False)
     axes[3,2].set_visible(False)
     axes[3,3].set_visible(False)
     plt.subplots_adjust(hspace=0.5, wspace=0.5)
-=======
-    # Set plot parameters
-    plt.xlim([0.0, 1.0])
-    plt.ylim([0.0, 1.05])
-    plt.xlabel('False Positive Rate')
-    plt.ylabel('True Positive Rate')
-    plt.title('Receiver Operating Characteristic Curve')
-    plt.legend(loc="lower right")
->>>>>>> 88887370
     plt.show()
 
     
